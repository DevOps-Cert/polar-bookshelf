--- conflicted
+++ resolved
@@ -1,17 +1,12 @@
 var path = require('path');
-
 
 module.exports = {
     mode: 'development',
-<<<<<<< HEAD
-    entry: path.resolve(__dirname, 'web/js/entry.js'),
-=======
     target: "electron-renderer",
     entry: {
         app: './web/js/app.js',
         test: './web/js/test.js'
     },
->>>>>>> 56bada58
     output: {
         path: path.resolve(__dirname, 'web/js'),
         filename: 'bundle.js',
