--- conflicted
+++ resolved
@@ -241,11 +241,8 @@
     }
 
     Menu.setApplicationMenu(menu);
-<<<<<<< HEAD
-=======
 
     // NOTE: removing the next three lines removes the colors in the toolbar.
->>>>>>> 1d4a9cc4
     //const appIcon = new Tray(app_icon);
     //appIcon.setToolTip('Polar Bookshelf');
     //appIcon.setContextMenu(contextMenu);
